--- conflicted
+++ resolved
@@ -31,11 +31,7 @@
 # MOCLUSTER
 MOCLUSTER_RANGE = range(1, 21) # n_dimensions
 MOCLUSTER_RANDOM_STATES = [1]
-<<<<<<< HEAD
 MOCLUSTER_K = [0.1, 1, "all"]
-=======
-MOCLUSTER_K = [0.1, 1] # 'all' and 0 throw errors
->>>>>>> bdf9ea2d
 MOCLUSTER_OPTION = ["lambda1", 'inertia', 'uniform'] # , "inertia", "uniform"
 MOCLUSTER_SOLVER = ["fast", 'svd'] # "svd", 
 MOCLUSTER_CENTER = [True] # , False
